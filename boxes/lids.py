--- conflicted
+++ resolved
@@ -124,15 +124,9 @@
         if top_edge == "c":
             self.rectangularWall(x, y, "CCCC", bedBolts=[d2, d3, d2, d3], move="up", label="top")
         elif top_edge == "f":
-<<<<<<< HEAD
             self.rectangularWall(x, y, "FFFF", move="up", label="top")
-        elif top_edge == "F" or top_edge == "h":
+        elif top_edge in "FhŠ":
             self.rectangularWall(x, y, "ffff", move="up", label="top")
-=======
-            self.rectangularWall(x, y, "FFFF", move="up")
-        elif top_edge in "FhŠ":
-            self.rectangularWall(x, y, "ffff", move="up")
->>>>>>> c998509a
         elif top_edge == "L":
             self.rectangularWall(x, y, "nlmE", move="up", label="lid top")
         elif top_edge == "i":
