--- conflicted
+++ resolved
@@ -889,25 +889,12 @@
                             texttype = '0'
                             if self.dbg: print ("t8")
                         if self.dbg: print ("o: ", text, txtOffset, offs)
-
-<<<<<<< HEAD
                         sh = ET.SubElement(svg, "Shape", Type="Text", CutIndex=str(fontColor), Font=f"{f}", H=f"{(params['fs']*1.75*0.6086434):.3f}", Str=f"{text}", Bold=f"{'1' if bold else '0'}", Italic=f"{'1' if italic else '0'}", Ah=f"{str(hor)}", Av=f"{str(ver)}", Eval=f"{texttype}", VariableOffset=f"{str(offs)}")  # 1mm = 1.75 Lightburn H units
                         sh.text = "\n  "
                         sh.tail = "\n"
                         xf = ET.SubElement(sh, "XForm")
                         xf.text = " ".join((f"{m[i]:.3f}" for i in (0, 3, 1, 4, 2, 5)))
                         xf.tail = "\n"
-=======
-                        if not text:
-                            if self.dbg: print ("T: text with empty string - ",x, y, c)
-                        else:
-                            sh = ET.SubElement(svg, "Shape", Type="Text", CutIndex=str(fontColor), Font=f"{f}", H=f"{(params['fs']*1.75*0.6086434):.3f}", Str=f"{text}", Bold=f"{'1' if bold else '0'}", Italic=f"{'1' if italic else '0'}", Ah=f"{str(hor)}", Av=f"{str(ver)}", Eval=f"{texttype}", VariableOffset=f"{str(offs)}")  # 1mm = 1.75 Lightburn H units
-                            sh.text = "\n  "
-                            sh.tail = "\n"
-                            xf = ET.SubElement(sh, "XForm")
-                            xf.text = " ".join((f"{m[i]:.3f}" for i in (0, 3, 1, 4, 2, 5)))
-                            xf.tail = "\n"
->>>>>>> 18085977
                     else:
                         if self.dbg: print ("4", num)
                         print ("next, because not M")
