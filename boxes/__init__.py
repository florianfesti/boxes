--- conflicted
+++ resolved
@@ -585,8 +585,7 @@
         self.metadata["cli"] = self.metadata["cli"].strip()
 
         parsed_args = self.argparser.parse_args(args=args)
-
-<<<<<<< HEAD
+        
         dogbone_radius = None
         if getattr(parsed_args, "inner_corners", "loop") == "dogbone":
             R = getattr(parsed_args, "R", None)
@@ -609,12 +608,6 @@
                 elif abs(dogbone_radius - inferred_radius) > 1e-9:
                     self.argparser.error("--R and --D specify different radii")
 
-=======
-        if getattr(parsed_args, "inner_corners", "loop") == "dogbone":
-            if getattr(parsed_args, "R", None) is None and getattr(parsed_args, "D", None) is None:
-                self.argparser.error("dogbone inner corners require --R or --D")
-
->>>>>>> 31366202
         for key, value in vars(parsed_args).items():
             default = self.argparser.get_default(key)
 
