@import 'fonts.css';
@import 'normalize.css';

html,
button,
input,
select,
textarea {
    color:  #222;
}

html {
    font-size: 1em;
    line-height: 1.4;
}

a {
    text-decoration: none;
    color:  #5F584A;
}

.menu li {
<<<<<<< HEAD
	color:  #666;
	list-style-type: none;
	}

li a, a h1 	{
	text-decoration: none;
	color:  #333;
	}
=======
    color: #666;
    list-style-type: none;
}

li a, a h1 {
    text-decoration: none;
    color: #333;
}
>>>>>>> bf5e3ecc


body {
    min-width: 996px;
}

h1 {
    font-family: 'Bungee Shade', cursive;
    font-size: 3em;
}

h2 {
    font-family: 'Luckiest Guy', cursive;

    font-size: 2.5em;
}

h3 {
    padding: 5px;
    padding-left: 15px;
    margin: 0px;
}

h3::before {
    font-family: system-ui, 'Segoe UI', 'Arial';
    content: "▶ ";
}

h3.open::before {
    font-family: system-ui, 'Segoe UI', 'Arial';
    content: "▼ ";
}

h3:hover {
<<<<<<< HEAD
	background-color:  #333;
	color:  #eee;
	-webkit-border-radius: 10px;
	border-radius: 10px;
=======
    background-color: #333;
    color: #eee;
    border-radius: 10px;
>>>>>>> bf5e3ecc
}

table {
    margin-left: 30px;
}

/* Container */

.container {
    margin-top: 20px;
    margin-left: auto;
    margin-right: auto;
    padding: 10px;
    padding-bottom: 15px;
    width: 996px;
    border-radius: 30px;
    box-shadow: 0 0 5px 0 #333333;

}

hr {
    display: block;
    height: 1px;
    border: 0;
    border-top: 1px solid #ccc;
    margin: 1em 0;
    padding: 0;
}

audio,
canvas,
img,
video {
    vertical-align: middle;
}


/*
 * Clear after each row
 */
.clear {
    clear: both;
    display: block;
    overflow: hidden;
    visibility: hidden;
    width: 0;
    height: 0;
}

.description img {
    width: 100%;
}

.footer {
    box-shadow: none;
    text-align: center;
    margin-top: 0px;
}

.footer ul {
    margin-top: 0px;
}

.footer ul li {
    list-style-type: circle;
    display: inline-block;
    font-size: 0.9em;
}

.footer ul li a {
<<<<<<< HEAD
	color:  #999;
	margin-right: 10px;
=======
    color: #999;
    margin-right: 10px;
>>>>>>> bf5e3ecc
}

img[id|=sample] {
    position: fixed;
    bottom: 100px;
    right: calc(50% - 498px);
}

.menu ul {
    padding-left: 5px;
}

.menu ul li {
    padding: 5px 5px 5px 10px;
}

.menu ul li:hover {
<<<<<<< HEAD
	background-color:  #333;
	color:  #eee;
	-webkit-border-radius: 10px;
	border-radius: 10px;
	}

.menu ul li:hover a {
	color:  #bbb;
	}

.menu ul li span {
	display: none;
	font-size: 1.8em;
	font-weight: bold;
	color:  #333;
	margin-left: 10px;
=======
    background-color: #333;
    color: #eee;
    border-radius: 10px;
}

.menu ul li:hover a {
    color: #bbb;
}

.menu ul li span {
    display: none;
    font-size: 1.8em;
    font-weight: bold;
    color: #333;
    margin-left: 10px;
>>>>>>> bf5e3ecc
}

.menu ul li:hover span {
    display: inline-block;
}

textarea {
<<<<<<< HEAD
 font-family: monospace;
}

input[type=range] {
  -webkit-appearance: none;
  margin: 10px 0;
  width: 100%;
}
input[type=range]:focus {
  outline: none;
}
input[type=range]::-webkit-slider-runnable-track {
  width: 100%;
  height: 1px;
  cursor: pointer;
  animate: 0.2s;
  box-shadow: 0px 0px 0px #000000;
  background:  #332816;
  border-radius: 1px;
  border: 0px solid #000000;
}
input[type=range]::-webkit-slider-thumb {
  box-shadow: 0px 0px 0px #000000;
  border: 1px solid #332816;
  height: 15px;
  width: 15px;
  border-radius: 15px;
  background:  #6E572F;
  cursor: pointer;
  -webkit-appearance: none;
  margin-top: -7.5px;
}
input[type=range]:focus::-webkit-slider-runnable-track {
  background:  #332816;
}
input[type=range]::-moz-range-track {
  width: 100%;
  height: 1px;
  cursor: pointer;
  animate: 0.2s;
  box-shadow: 0px 0px 0px #000000;
  background:  #332816;
  border-radius: 1px;
  border: 0px solid #000000;
}
input[type=range]::-moz-range-thumb {
  box-shadow: 0px 0px 0px #000000;
  border: 1px solid #332816;
  height: 15px;
  width: 15px;
  border-radius: 15px;
  background:  #6E572F;
  cursor: pointer;
}
input[type=range]::-ms-track {
  width: 100%;
  height: 1px;
  cursor: pointer;
  animate: 0.2s;
  background: transparent;
  border-color: transparent;
  color: transparent;
}
input[type=range]::-ms-fill-lower {
  background:  #332816;
  border: 0px solid #000000;
  border-radius: 2px;
  box-shadow: 0px 0px 0px #000000;
}
input[type=range]::-ms-fill-upper {
  background:  #332816;
  border: 0px solid #000000;
  border-radius: 2px;
  box-shadow: 0px 0px 0px #000000;
}
input[type=range]::-ms-thumb {
  box-shadow: 0px 0px 0px #000000;
  border: 1px solid #332816;
  height: 15px;
  width: 15px;
  border-radius: 15px;
  background:  #6E572F;
  cursor: pointer;
}
input[type=range]:focus::-ms-fill-lower {
  background:  #332816;
}
input[type=range]:focus::-ms-fill-upper {
  background:  #332816;
=======
    font-family: monospace;
>>>>>>> bf5e3ecc
}<|MERGE_RESOLUTION|>--- conflicted
+++ resolved
@@ -20,16 +20,6 @@
 }
 
 .menu li {
-<<<<<<< HEAD
-	color:  #666;
-	list-style-type: none;
-	}
-
-li a, a h1 	{
-	text-decoration: none;
-	color:  #333;
-	}
-=======
     color: #666;
     list-style-type: none;
 }
@@ -38,7 +28,6 @@
     text-decoration: none;
     color: #333;
 }
->>>>>>> bf5e3ecc
 
 
 body {
@@ -73,16 +62,9 @@
 }
 
 h3:hover {
-<<<<<<< HEAD
-	background-color:  #333;
-	color:  #eee;
-	-webkit-border-radius: 10px;
-	border-radius: 10px;
-=======
     background-color: #333;
     color: #eee;
     border-radius: 10px;
->>>>>>> bf5e3ecc
 }
 
 table {
@@ -153,13 +135,8 @@
 }
 
 .footer ul li a {
-<<<<<<< HEAD
-	color:  #999;
-	margin-right: 10px;
-=======
     color: #999;
     margin-right: 10px;
->>>>>>> bf5e3ecc
 }
 
 img[id|=sample] {
@@ -177,24 +154,6 @@
 }
 
 .menu ul li:hover {
-<<<<<<< HEAD
-	background-color:  #333;
-	color:  #eee;
-	-webkit-border-radius: 10px;
-	border-radius: 10px;
-	}
-
-.menu ul li:hover a {
-	color:  #bbb;
-	}
-
-.menu ul li span {
-	display: none;
-	font-size: 1.8em;
-	font-weight: bold;
-	color:  #333;
-	margin-left: 10px;
-=======
     background-color: #333;
     color: #eee;
     border-radius: 10px;
@@ -210,7 +169,6 @@
     font-weight: bold;
     color: #333;
     margin-left: 10px;
->>>>>>> bf5e3ecc
 }
 
 .menu ul li:hover span {
@@ -218,97 +176,5 @@
 }
 
 textarea {
-<<<<<<< HEAD
- font-family: monospace;
-}
-
-input[type=range] {
-  -webkit-appearance: none;
-  margin: 10px 0;
-  width: 100%;
-}
-input[type=range]:focus {
-  outline: none;
-}
-input[type=range]::-webkit-slider-runnable-track {
-  width: 100%;
-  height: 1px;
-  cursor: pointer;
-  animate: 0.2s;
-  box-shadow: 0px 0px 0px #000000;
-  background:  #332816;
-  border-radius: 1px;
-  border: 0px solid #000000;
-}
-input[type=range]::-webkit-slider-thumb {
-  box-shadow: 0px 0px 0px #000000;
-  border: 1px solid #332816;
-  height: 15px;
-  width: 15px;
-  border-radius: 15px;
-  background:  #6E572F;
-  cursor: pointer;
-  -webkit-appearance: none;
-  margin-top: -7.5px;
-}
-input[type=range]:focus::-webkit-slider-runnable-track {
-  background:  #332816;
-}
-input[type=range]::-moz-range-track {
-  width: 100%;
-  height: 1px;
-  cursor: pointer;
-  animate: 0.2s;
-  box-shadow: 0px 0px 0px #000000;
-  background:  #332816;
-  border-radius: 1px;
-  border: 0px solid #000000;
-}
-input[type=range]::-moz-range-thumb {
-  box-shadow: 0px 0px 0px #000000;
-  border: 1px solid #332816;
-  height: 15px;
-  width: 15px;
-  border-radius: 15px;
-  background:  #6E572F;
-  cursor: pointer;
-}
-input[type=range]::-ms-track {
-  width: 100%;
-  height: 1px;
-  cursor: pointer;
-  animate: 0.2s;
-  background: transparent;
-  border-color: transparent;
-  color: transparent;
-}
-input[type=range]::-ms-fill-lower {
-  background:  #332816;
-  border: 0px solid #000000;
-  border-radius: 2px;
-  box-shadow: 0px 0px 0px #000000;
-}
-input[type=range]::-ms-fill-upper {
-  background:  #332816;
-  border: 0px solid #000000;
-  border-radius: 2px;
-  box-shadow: 0px 0px 0px #000000;
-}
-input[type=range]::-ms-thumb {
-  box-shadow: 0px 0px 0px #000000;
-  border: 1px solid #332816;
-  height: 15px;
-  width: 15px;
-  border-radius: 15px;
-  background:  #6E572F;
-  cursor: pointer;
-}
-input[type=range]:focus::-ms-fill-lower {
-  background:  #332816;
-}
-input[type=range]:focus::-ms-fill-upper {
-  background:  #332816;
-=======
     font-family: monospace;
->>>>>>> bf5e3ecc
 }