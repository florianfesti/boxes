--- conflicted
+++ resolved
@@ -55,11 +55,6 @@
         self.argparser.add_argument(
             "--front", action="store", type=float, default=0.4,
             help="fraction of bin height covert with slope")
-<<<<<<< HEAD
-        self.argparser.add_argument("--AddMountingHoles",  action="store", type=boolarg, default=False, help="Add mounting holes at back plate")
-        self.argparser.add_argument("--dD", action="store", type=argparseSections, default="3.5:6.5", help="diameter of shaft and head of mounting screw in mm")
-=======
->>>>>>> e6ef17c0
         
     def xSlots(self):
         posx = -0.5 * self.thickness
@@ -80,26 +75,6 @@
                 posx += x + self.thickness
                 
     def addMount(self):
-<<<<<<< HEAD
-        if not self.AddMountingHoles:
-            return
-            
-        if self.dD[0] < 2 * self.burn:
-            return
-
-        if len(self.dD) < 2:
-            self.dD[1] = self.dD[0] * 2.05
-            
-            
-        y = max (self.thickness * 1.25, self.thickness * 0.5 + self.dD[1]/2)
-        dx = sum(self.sx) + self.thickness * (len(self.sx)-1)
-
-        x1 = dx * 0.125
-        x2 = dx * 0.875
-
-        self.mountingHole(x1, y, self.dD[0], self.dD[1], -90)
-        self.mountingHole(x2, y, self.dD[0], self.dD[1], -90)
-=======
         ds = self.hole_dD[0]
 
         if len(self.hole_dD) < 2: # if no head diameter is given
@@ -115,7 +90,6 @@
 
         self.mountingHole(x1, y, ds, dh, -90)
         self.mountingHole(x2, y, ds, dh, -90)
->>>>>>> e6ef17c0
 
     def xHoles(self):
         posx = -0.5 * self.thickness
@@ -168,11 +142,7 @@
         self.rectangularWall(y, h, "FFBF", move="up only")
 
         # floor
-<<<<<<< HEAD
-        self.rectangularWall(x, y, "ffff", callback=[self.xSlots, self.ySlots, self.addMount],move="right", label="back")
-=======
         self.rectangularWall(x, y, "ffff", callback=[self.xSlots, self.ySlots, self.addMount], move="right", label="back")
->>>>>>> e6ef17c0
         # Inner walls
         for i in range(len(self.sx) - 1):
             e = [edges.SlottedEdge(self, self.sy, "f"), "f", "B", "f"]
@@ -186,10 +156,4 @@
         # Front walls
         for i in range(len(self.sy)):
             e = [edges.SlottedEdge(self, self.sx, "g"), "F", "e", "F"]
-<<<<<<< HEAD
-            self.rectangularWall(x, self.sy[i]*self.front*2**0.5, e, callback=[self.frontHoles(i)], move="up", label="retainer " + str(i+1))
-
-
-=======
-            self.rectangularWall(x, self.sy[i]*self.front*2**0.5, e, callback=[self.frontHoles(i)], move="up", label="retainer " + str(i+1))
->>>>>>> e6ef17c0
+            self.rectangularWall(x, self.sy[i]*self.front*2**0.5, e, callback=[self.frontHoles(i)], move="up", label="retainer " + str(i+1))