--- conflicted
+++ resolved
@@ -62,9 +62,6 @@
         self.argparser.add_argument(
             "--upright",  action="store", type=boolarg, default=True,
             help="stack lights upright (or side by side)")
-            
-        self.argparser.add_argument("--AddMountingHoles",  action="store", type=boolarg, default=False, help="Add mounting holes at back plate")
-        self.argparser.add_argument("--dD", action="store", type=argparseSections, default="3.5:6.5", help="diameter of shaft and head of mounting screw in mm")
 
     def backCB(self):
         t = self.thickness
@@ -88,21 +85,13 @@
     def frontCB(self):
         self.hole(self.h/2, self.h/2, self.h/2-self.thickness)
 
-<<<<<<< HEAD
-    def wall(self, h1, h2, w, edges="ffef", callback=None, move="", label = ""):
-=======
     def wall(self, h1, h2, w, edges="ffef", callback=None, move="", label=""):
->>>>>>> e6ef17c0
         edges = [self.edges.get(e, e) for e in edges]
         edges += edges  # append for wrapping around
         overallwidth = w + edges[-1].spacing() + edges[1].spacing()
         overallheight = max(h1, h2) + edges[0].spacing() + edges[2].spacing()
 
-<<<<<<< HEAD
-        if self.move(overallwidth, overallheight, move, before=True, label= label):
-=======
         if self.move(overallwidth, overallheight, move, before=True, label=label):
->>>>>>> e6ef17c0
             return
 
         a = math.atan((h2-h1)/float(w))
@@ -123,39 +112,6 @@
         edges[3](h1)
         self.edgeCorner(edges[3], edges[3 + 1], 90)
 
-<<<<<<< HEAD
-        self.move(overallwidth, overallheight, move, label = label)
-        
-    def addMountH(self, width, height):
-        if not self.AddMountingHoles:
-            return
-
-        if self.dD[0] < 2 * self.burn:
-            return
-
-        if len(self.dD) < 2:
-            self.dD[1] = self.dD[0] * 2.05
-            
-        y = height - max (self.thickness * 1.25, self.thickness * 0.5 + self.dD[1]/2)
-        dx = width
-
-        x1 = dx * 0.125
-        x2 = dx * 0.875
-
-        self.mountingHole(x1, y, self.dD[0], self.dD[1], 90)
-        self.mountingHole(x2, y, self.dD[0], self.dD[1], 90)
-
-    def addMountV(self, width, height):
-        if not self.AddMountingHoles:
-            return
-
-        if len(self.dD) < 2:
-            self.dD[0] = 3.5
-            self.dD[1] = 6.5
-            
-        dy = height
-        x = max (self.thickness * 2.5, self.thickness * 1.75 + self.dD[1]/2)
-=======
         self.move(overallwidth, overallheight, move, label=label)
         
     def addMountH(self, width, height):
@@ -189,18 +145,12 @@
             x = max (self.thickness * 2.75, self.thickness * 2.25 + dh / 2) # and offset the hole to have enough space for the head
 
         dy = height
->>>>>>> e6ef17c0
 
         y1 = self.thickness * 0.75 + dy * 0.125
         y2 = self.thickness * 0.75 + dy * 0.875
 
-<<<<<<< HEAD
-        self.mountingHole(x, y1, self.dD[0], self.dD[1], 180)
-        self.mountingHole(x, y2, self.dD[0], self.dD[1], 180)
-=======
         self.mountingHole(x, y1, ds, dh, 180)
         self.mountingHole(x, y2, ds, dh, 180)
->>>>>>> e6ef17c0
     
     def render(self):
         # adjust to the variables you want in the local scope
@@ -215,16 +165,6 @@
 
         # back
         if self.upright:
-<<<<<<< HEAD
-            self.rectangularWall(th, h, "FFFF", callback=[self.backCB, self.addMountV(th,h)], move="up", label = "back")
-        else:
-            self.rectangularWall(th, h, "FFFF", callback=[self.backCB, self.addMountH(th,h)], move="up", label = "back")
-
-        if self.upright:
-            # sides
-            self.rectangularWall(th, d, "fFsF", callback=[self.sideCB], move="up", label = "left")
-            self.rectangularWall(th, d, "fFsF", callback=[self.sideCB], move="up", label = "right")
-=======
             self.rectangularWall(th, h, "FFFF", callback=[self.backCB, self.addMountV(th, h)], move="up", label="back")
         else:
             self.rectangularWall(th, h, "FFFF", callback=[self.backCB, self.addMountH(th, h)], move="up", label="back")
@@ -233,7 +173,6 @@
             # sides
             self.rectangularWall(th, d, "fFsF", callback=[self.sideCB], move="up", label="left")
             self.rectangularWall(th, d, "fFsF", callback=[self.sideCB], move="up", label="right")
->>>>>>> e6ef17c0
 
             # horizontal Walls / blinds tops
             e = edges.CompoundEdge(self, "fF", (d, s))
@@ -266,9 +205,4 @@
 
         # Colored windows
         for i in range(n):
-<<<<<<< HEAD
-            self.parts.disc(h-2*t, move="right", label="colored windows")
-        
-=======
-            self.parts.disc(h-2*t, move="right") # , label="colored windows") --> todo
->>>>>>> e6ef17c0
+            self.parts.disc(h-2*t, move="right") # , label="colored windows") --> todo